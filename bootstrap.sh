--- conflicted
+++ resolved
@@ -15,6 +15,9 @@
 #   --static  build static libraries instead of shared libraries
 #   --noshelldbg run script without "-x"
 #
+
+echo "CC is ${CC}"
+echo "CXX is ${CXX}"
 
 # optional builds
 clone_ssh=0     # whether to clone with https (0) or ssh (1)
@@ -59,7 +62,7 @@
 run_cmd() {
     echo $1
     if ! eval $1 ; then
-        echo "FAIL: See ${log_file} for details"
+        echo "FAIL"
         exit 1
     fi
 }
@@ -123,76 +126,29 @@
   fi
 done
 
-<<<<<<< HEAD
-# whether to build optimized or "-g -O0" debug
-buildtype="Release"
-if [ $build_debug -eq 1 ] ; then
-  buildtype="Debug"
-fi
-
 make_cmd=""
 if [ ${make_verbose} = 1 ]; then
     make_cmd="make VERBOSE=1 install"
 else
     make_cmd="make -j $( nproc ) install"
 fi
-=======
-rm -rf ${lwgrp}
-tar -zxf ${lwgrp}.tar.gz
-pushd ${lwgrp}
-  ./configure \
-    --prefix=${INSTALL_DIR} && \
-  make ${make_verbose} && \
-  make ${make_verbose} install
-  if [ $? -ne 0 ]; then
-    echo "failed to configure, build, or install liblwgrp"
-    exit 1
-  fi
-popd
-
-rm -rf ${dtcmp}
-tar -zxf ${dtcmp}.tar.gz
-pushd ${dtcmp}
-  ./configure \
-    --prefix=${INSTALL_DIR} \
-    --with-lwgrp=${INSTALL_DIR} && \
-  make ${make_verbose} && \
-  make ${make_verbose} install
-  if [ $? -ne 0 ]; then
-    echo "failed to configure, build, or install libdtcmp"
-    exit 1
-  fi
-popd
-
-rm -rf ${pdsh}
-tar -zxf ${pdsh}.tar.gz
-pushd ${pdsh}
-  ./configure --prefix=$INSTALL_DIR && \
-  make ${make_verbose} && \
-  make ${make_verbose} install
-  if [ $? -ne 0 ]; then
-    echo "failed to configure, build, or install pdsh"
-    exit 1
-  fi
-popd
->>>>>>> ea8f98ab
 
 run_cmd "rm -rf ${lwgrp}"
 run_cmd "tar -zxf ${lwgrp}.tar.gz"
 run_cmd "pushd ${lwgrp}"
-  run_cmd "./configure --prefix=${INSTALL_DIR} && ${make_cmd}"
+run_cmd "./configure --prefix=${INSTALL_DIR} && ${make_cmd}"
 run_cmd "popd"
 
 run_cmd "rm -rf ${dtcmp}"
 run_cmd "tar -zxf ${dtcmp}.tar.gz"
 run_cmd "pushd ${dtcmp}"
-  run_cmd "./configure --prefix=${INSTALL_DIR} --with-lwgrp=${INSTALL_DIR} && ${make_cmd}"
+run_cmd "./configure --prefix=${INSTALL_DIR} --with-lwgrp=${INSTALL_DIR} && ${make_cmd}"
 run_cmd "popd"
 
 run_cmd "rm -rf ${pdsh}"
 run_cmd "tar -zxf ${pdsh}.tar.gz"
 run_cmd "pushd ${pdsh}"
-  run_cmd "./configure --prefix=$INSTALL_DIR && ${make_cmd}"
+run_cmd "./configure --prefix=$INSTALL_DIR && ${make_cmd}"
 run_cmd "popd"
 
 run_cmd "pushd KVTree"
@@ -202,18 +158,18 @@
   run_cmd "rm -rf build"
   run_cmd "mkdir -p build"
   run_cmd "pushd build"
-    run_cmd "cmake ${shared_flags} -DCMAKE_BUILD_TYPE=$buildtype -DCMAKE_INSTALL_PREFIX=$INSTALL_DIR -DMPI=ON .. && ${make_cmd}"
-  run_cmd "popd"
-run_cmd "popd"
-
-pushd AXL
+  run_cmd "cmake ${shared_flags} -DCMAKE_BUILD_TYPE=$buildtype -DCMAKE_INSTALL_PREFIX=$INSTALL_DIR -DMPI=ON .. && ${make_cmd}"
+  run_cmd "popd"
+run_cmd "popd"
+
+run_cmd "pushd AXL"
   if [ $build_dev -eq 0 ] ; then
     run_cmd "git checkout v0.6.0"
   fi
   run_cmd "rm -rf build"
   run_cmd "mkdir -p build"
   run_cmd "pushd build"
-    run_cmd "CMAKE_PREFIX_PATH='/usr/global/tools/nnfdm_x86_64/current' cmake ${shared_flags} -DCMAKE_BUILD_TYPE=$buildtype -DCMAKE_INSTALL_PREFIX=$INSTALL_DIR -DMPI=ON .. && ${make_cmd}"
+  run_cmd "CMAKE_PREFIX_PATH='/usr/global/tools/nnfdm_x86_64/current' cmake ${shared_flags} -DCMAKE_BUILD_TYPE=$buildtype -DCMAKE_INSTALL_PREFIX=$INSTALL_DIR -DMPI=ON .. && ${make_cmd}"
   run_cmd "popd"
 run_cmd "popd"
 
@@ -224,7 +180,7 @@
   run_cmd "rm -rf build"
   run_cmd "mkdir -p build"
   run_cmd "pushd build"
-    run_cmd "cmake ${shared_flags} -DCMAKE_BUILD_TYPE=$buildtype -DCMAKE_INSTALL_PREFIX=$INSTALL_DIR -DMPI=ON .. && ${make_cmd}"
+  run_cmd "cmake ${shared_flags} -DCMAKE_BUILD_TYPE=$buildtype -DCMAKE_INSTALL_PREFIX=$INSTALL_DIR -DMPI=ON .. && ${make_cmd}"
   run_cmd "popd"
 run_cmd "popd"
 
@@ -235,7 +191,7 @@
   run_cmd "rm -rf build"
   run_cmd "mkdir -p build"
   run_cmd "pushd build"
-    run_cmd "cmake ${shared_flags} -DCMAKE_BUILD_TYPE=$buildtype -DCMAKE_INSTALL_PREFIX=$INSTALL_DIR .. && ${make_cmd}"
+  run_cmd "cmake ${shared_flags} -DCMAKE_BUILD_TYPE=$buildtype -DCMAKE_INSTALL_PREFIX=$INSTALL_DIR .. && ${make_cmd}"
   run_cmd "popd"
 run_cmd "popd"
 
@@ -246,7 +202,7 @@
   run_cmd "rm -rf build"
   run_cmd "mkdir -p build"
   run_cmd "pushd build"
-    run_cmd "cmake ${shared_flags} -DCMAKE_BUILD_TYPE=$buildtype -DCMAKE_INSTALL_PREFIX=$INSTALL_DIR .. && ${make_cmd}"
+  run_cmd "cmake ${shared_flags} -DCMAKE_BUILD_TYPE=$buildtype -DCMAKE_INSTALL_PREFIX=$INSTALL_DIR .. && ${make_cmd}"
   run_cmd "popd"
 run_cmd "popd"
 
@@ -257,7 +213,7 @@
   run_cmd "rm -rf build"
   run_cmd "mkdir -p build"
   run_cmd "pushd build"
-    run_cmd "cmake ${shared_flags} -DCMAKE_BUILD_TYPE=$buildtype -DCMAKE_INSTALL_PREFIX=$INSTALL_DIR .. && ${make_cmd}"
+  run_cmd "cmake ${shared_flags} -DCMAKE_BUILD_TYPE=$buildtype -DCMAKE_INSTALL_PREFIX=$INSTALL_DIR .. && ${make_cmd}"
   run_cmd "popd"
 run_cmd "popd"
 
@@ -268,7 +224,7 @@
   run_cmd "rm -rf build"
   run_cmd "mkdir -p build"
   run_cmd "pushd build"
-    run_cmd "cmake ${shared_flags} -DCMAKE_BUILD_TYPE=$buildtype -DCMAKE_INSTALL_PREFIX=$INSTALL_DIR .. && ${make_cmd}"
+  run_cmd "cmake ${shared_flags} -DCMAKE_BUILD_TYPE=$buildtype -DCMAKE_INSTALL_PREFIX=$INSTALL_DIR .. && ${make_cmd}"
   run_cmd "popd"
 run_cmd "popd"
 
