--- conflicted
+++ resolved
@@ -47,11 +47,7 @@
 
 # if SCR is disabled, just do a normal run and exit
 if [ "$SCR_ENABLE" == "0" ] ; then
-<<<<<<< HEAD
-  srun $srun_args $run_cmd
-=======
-  mpirun "$@"
->>>>>>> ef522cbf
+  mpirun $srun_args $run_cmd
   exit $?
 fi
 
@@ -234,30 +230,9 @@
   $bindir/scr_log_event -T "RUN STARTED" -N "Job=$jobid, Run=$attempts" -S $start_secs
 
   if [ $use_scr_watchdog -eq 0 ]; then
-<<<<<<< HEAD
-     srun --nodelist $script_node $exclude $launch_cmd
-  else
-    echo "$prog: Attempting to start watchdog process."
-     # need to get job step id of the srun command
-     srun --nodelist $script_node $exclude $launch_cmd &
-     srun_pid=$!;
-     sleep 10; # sleep a bit to wait for the job to show up in squeue
-     echo "$bindir/scr_get_jobstep_id $srun_pid";
-     jobstepid=`$bindir/scr_get_jobstep_id $srun_pid`;
-     # then start the watchdog  if we got a valid job step id
-     if [ $jobstepid != "-1" ]; then
-         $bindir/scr_watchdog --dir $prefix --jobStepId $jobstepid &
-         watchdog_pid=$!;
-         echo "$prog: Started watchdog process with PID $watchdog_pid."
-     else
-        echo "$prog: ERROR: Unable to start scr_watchdog because couldn't get job step id."
-        watchdog_pid=-1;
-     fi
-     wait $srun_pid;
-=======
      echo "$target_hosts" > $hostfile
-     mpirun --hostfile $hostfile "$@"
-     #mpirun --host $target_hosts "$@"
+     mpirun --hostfile $hostfile $launch_cmd
+     #mpirun --host $target_hosts $launch_cmd
 #  else
 #    echo "$prog: Attempting to start watchdog process."
 #     # need to get job step id of the srun command
@@ -276,7 +251,6 @@
 #        watchdog_pid=-1;
 #     fi
 #     wait $srun_pid;
->>>>>>> ef522cbf
   fi
 
   end_secs=`date +%s`
