#! /usr/bin/env python3

# scr_env.py
# this is a standalone script which queries the class SCR_Env
# SCR_Env contains general values from the environment

<<<<<<< HEAD
import argparse
from scr_environment import SCR_Env
from resmgr import AutoResourceManager
from scr_param import SCR_Param
from joblauncher.scr_joblauncher import SCR_Joblauncher
=======
import argparse, os
from pyfe import scr_const
from pyfe.scr_common import scr_prefix
from pyfe.resmgr import AutoResourceManager
from pyfe.scr_param import SCR_Param
from pyfe.joblauncher import AutoJobLauncher

class SCR_Env:
  def __init__(self):
    # we can keep a reference to the other objects
    self.param = None
    self.launcher = None
    self.resmgr = None
    # initialize the infos
    self.conf = {}
    self.conf['prefix'] = scr_prefix()
    self.conf['nodes_file'] = scr_const.X_BINDIR+'/scr_nodes_file'
    self.conf['user'] = os.environ.get('USER')
    self.conf['nodes'] = os.environ.get('SCR_NODELIST')

  # set the nodelist (called if the environment variable wasn't set)
  def set_nodelist(self,nodelist):
    self.conf['nodes'] = nodelist
    os.environ['SCR_NODELIST'] = nodelist

  # set the prefix
  def set_prefix(self,prefix):
    self.conf['prefix'] = prefix

  # list the number of nodes used in the last run
  def get_runnode_count(self):
    argv = [self.conf['nodes_file'], '--dir', self.conf['prefix']]
    out, returncode = runproc(argv=argv, getstdout=True)
    if returncode == 0:
      return int(out)
    return 0 # print(err)
>>>>>>> 7957bb4e

def printobject(obj,objname):
  for attr in dir(obj):
    if attr.startswith('__'):
      continue
    thing = getattr(obj,attr)
    if thing is not None and (attr == 'resmgr' or attr == 'launcher' or attr == 'param'):
      printobject(thing,objname+'.'+attr)
    elif type(thing) is dict:
      print(objname+'.'+attr+' = {}')
      for key in thing:
        print(objname+'.'+attr+'['+key+'] = '+str(thing[key]))
    else:
      print(objname+'.'+attr+' = '+str(thing))

if __name__ == '__main__':
  parser = argparse.ArgumentParser(add_help=False, argument_default=argparse.SUPPRESS, prog='scr_env')
  parser.add_argument('-h','--help', action='store_true', help='Show this help message and exit.')
  parser.add_argument('-u','--user', action='store_true', help='List the username of current job.')
  parser.add_argument('-j','--jobid', action='store_true', help='List the job id of the current job.')
  parser.add_argument('-n','--nodes', action='store_true', help='List the nodeset the current job is using.')
  parser.add_argument('-d','--down', action='store_true', help='List any nodes of the job\'s nodeset that the resource manager knows to be down.')
  parser.add_argument('-p','--prefix', metavar='<dir>', type=str, help='Specify the prefix directory.')
  parser.add_argument('-r','--runnodes', action='store_true', help='List the number of nodes used in the last run.')
  args = vars(parser.parse_args())
  scr_env = SCR_Env()
  scr_env.resmgr = AutoResourceManager()
  scr_env.launcher = AutoJobLauncher()
  scr_env.param = SCR_Param()
  if len(args)==0:
    printobject(scr_env,'scr_env')
  elif 'help' in args:
    parser.print_help()
  else:
    if 'prefix' in args:
      scr_env.set_prefix(args['prefix'])
    if 'user' in args:
      print(str(scr_env.conf['user']),end='')
    if 'jobid' in args:
      print(str(scr_env.resmgr.conf['jobid']),end='')
    if 'nodes' in args:
      print(str(scr_env.resmgr.conf['nodes']),end='')
    if 'down' in args:
      print(str(scr_env.resmgr.get_downnodes()),end='')
    if 'runnodes' in args:
      print(str(scr_env.get_runnode_count()),end='')
<|MERGE_RESOLUTION|>--- conflicted
+++ resolved
@@ -4,50 +4,11 @@
 # this is a standalone script which queries the class SCR_Env
 # SCR_Env contains general values from the environment
 
-<<<<<<< HEAD
 import argparse
-from scr_environment import SCR_Env
-from resmgr import AutoResourceManager
-from scr_param import SCR_Param
-from joblauncher.scr_joblauncher import SCR_Joblauncher
-=======
-import argparse, os
-from pyfe import scr_const
-from pyfe.scr_common import scr_prefix
+from pyfe.scr_environment import SCR_Env
 from pyfe.resmgr import AutoResourceManager
 from pyfe.scr_param import SCR_Param
 from pyfe.joblauncher import AutoJobLauncher
-
-class SCR_Env:
-  def __init__(self):
-    # we can keep a reference to the other objects
-    self.param = None
-    self.launcher = None
-    self.resmgr = None
-    # initialize the infos
-    self.conf = {}
-    self.conf['prefix'] = scr_prefix()
-    self.conf['nodes_file'] = scr_const.X_BINDIR+'/scr_nodes_file'
-    self.conf['user'] = os.environ.get('USER')
-    self.conf['nodes'] = os.environ.get('SCR_NODELIST')
-
-  # set the nodelist (called if the environment variable wasn't set)
-  def set_nodelist(self,nodelist):
-    self.conf['nodes'] = nodelist
-    os.environ['SCR_NODELIST'] = nodelist
-
-  # set the prefix
-  def set_prefix(self,prefix):
-    self.conf['prefix'] = prefix
-
-  # list the number of nodes used in the last run
-  def get_runnode_count(self):
-    argv = [self.conf['nodes_file'], '--dir', self.conf['prefix']]
-    out, returncode = runproc(argv=argv, getstdout=True)
-    if returncode == 0:
-      return int(out)
-    return 0 # print(err)
->>>>>>> 7957bb4e
 
 def printobject(obj,objname):
   for attr in dir(obj):
